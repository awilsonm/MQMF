#' @importFrom grDevices dev.new dev.cur dev.off png
#' @importFrom graphics lines mtext par plot points grid title abline
#' @importFrom graphics arrows axis legend polygon segments layout text
#' @importFrom stats qnorm rnorm dnorm runif sd quantile optim loess
#' @importFrom stats dmultinom anova ccf lm median nlm
#' @importFrom utils tail head
NULL



#' @title MQMF R functions for Modelling and Quantitative Methods in Fisheries
#'
#' @description The MQMF package provides a set of functions that
#'     enable translations into R of the main examples in the book
#'     Modelling and Quantitative Methods in Fisheries 2nd edition.
#'     Try \code{browseVignettes("MQMF")}
#'
#' @references Haddon, M. (2011) Modelling and Quantitative Methods in
#'     Fisheries 2nd edition, Chapman & Hall/ CRC Press, Boca Raton,
#'     449 p.
#'
#' @section Fisheries functions:
#' \describe{
#'   \item{bce}{ the Baranov Catch Equation}
#'   \item{discretelogistic}{ surplus production model, either Schaefer or
#'      Fox models. Option to plot the outcomes.}
#'   \item{logist}{ calculates a logistic curve that can be used for 
#'      selectivity, maturity, etc. Uses L50 and delta = L95 - L50}
#'   \item{MaA}{ an alternative logistic curve using a and b L50 = -a/b and
#'      interquartile = 2.Ln(3).b}
#'   \item{negNLL}{ negative log-likelihood for normally distributed 
#'      variables}
#'   \item{negNLP}{ negative log-likelihood for normally distributed 
#'      variables with the option of fixing some parameters, which is 
#'      useful when generating likelihood profiles}
#'   \item{simpspm}{ calculates only the predicted cpue for an SPM}
#'   \item{spm}{ calculates and returns the full dynamics of an SPM}
#'   \item{vB}{ calculates the length-at-age for the von Bertalanffy curve}
#' }
#' @section Utility functions:
#' \describe{
#'   \item{countones}{ used in apply to count the ones in a vector}
#'   \item{countzeros}{ used in apply to count the zeros in a vector}
#'   \item{countgtzero}{ halves the height of a tall narrow data.frame}
#'   \item{countNAs}{ used in apply to count the NAs in a vector}
#'   \item{countgtone}{ used in apply to count the numbers > 1 in a vector}
#'   \item{freqMean}{ calculates the mean and st dev count data}
#'   \item{getmin}{ find the minimum of a series to help with ylim or xlim}
#'   \item{getmax}{ find the maximum of a series to help with ylim or xlim}
#'   \item{getname}{ extracts the name of a variable as character}
#'   \item{halftable}{ subdivides a table to make it shorter and wider}
#'   \item{magnitude}{ defines the relative size of parameters for use when
#'       using nlm or optim without log-transforming the parameters}
#'   \item{makelabel}{ simplifies combining a name with a vector of numbers
#'       for use as a label or a legend entry}
#'   \item{outfit}{ prints a pretty version of the results from optim, nlm,
#'       or nlminb}
#'   \item{printV}{ prints a vector of numbers vertically rather than 
#'      horizontally}
#'   \item{quants}{ used in apply to estimate quantiles across a vector}
#'   \item{which.closest}{ finds the value in a vector closest to a given
#'       value.}
#' }
#' @section Plotting and printing functions:
#' \describe{
#'   \item{addnorm}{ adds a normal distribution to the output from hist}
#'   \item{addlnorm}{ adds a log-normal distribution to output from hist}
#'   \item{inthist}{ plots a histogram of integer values more precisely
#'      than hist.}
#'   \item{newplot}{ is a bare-bones setup routine to generate a plot
#'      in RStudio using a floating window. If you want to alter the
#'      default par settings then you can use either setplot() to get
#'      suitable syntax or, more simply, use parsyn() which only give
#'      a template for the par syntax}
#'   \item{parset}{ defines the par statement for a single plot}
#'   \item{parsyn}{ types the standard syntax for the par command to
#'      the console}
#'   \item{plot1}{ simplifies the plotting of two variables in a single
#'      plot}
#'   \item{plot2}{ sets up a plotting window for two plots}
#'   \item{plotprep}{ Sets up a window and the par values for a plot.
#'      it checks to see if a graphics device is open and opens a new
#'      one if not. This is simply a utility function to save typing
#'      the standard syntax. Some of the defaults can be changed.
#'      Typing the name without () will provide a template for
#'      modification. If 'windows' is called repeatedly this will
#'      generate a new active graphics device each time leaving the
#'      older ones inactive but present. For quick exploratory plots
#'      this behaviour is not wanted, hence the check if an active
#'      device exists already or not.}
#'   \item{printV}{ returns a vector cbinded to 1:length(invect),
#'      which effectively prints the numbers vertically}
#' }
#' @section Data sets:
#' \describe{
#'   \item{abdat}{a fisheries dataset with a fish data.frame, resilience,
#'        and a spsname.}
#'   \item{fishdat}{A fisheries data set containing fisheries dependent
#'       data, biological parameters and biological properties}
#'   \item{invert}{ Fisheris dependent data, catches, cpue, etc}
#'   \item{kimura}{ Simplified length-at-age data}
#'   \item{LatA}{ A dataset containing the sex, the length and the
#'       estimated age for 576 redfish, (Centroberyx affinis) from
#'       eastern Australia sampled in 1997.}
#'   \item{plaice}{ A dataset containing the fish, glb, props, agedata,
#'       and lendata for North sea plaice. Data taken from Beverton and
#'       Holt (1957). The primary use of this data set is to illustrate
#'       the use of catch curves.}
#'   \item{tigers}{ A dataset from Penn and Caputi, 1986, containing the
#'       stock recruitment data for the fiurst example of fitting a
#'       model to data using Log-Normal Likelihoods}
#' }
#' @section Vignettes:
#' To learn more about MQMF, start with the still to be written vignette:
#' \code{browseVignettes(package = "MQMF")} or
#' \code{browseVignettes("MQMF")}
#'
#' @docType package
#' @name MQMF
NULL

#' @title abdat Three data objects suitable for use with MQMF.
#'
#' @description A dataset containing the fish data.frame, the
#'     resilience, and the spsname set up ready for use with MQMF.
#'     In particular it can be used when fitting a surplus
#'     production model. Workable initial parameter values, before log-
#'     transformation might be: r= 0.42,K=9400,Binit=3400,sigma=0.05 for 
#'     the Schaefer version, while these also work for the Fox model one
#'     could use r=0.3, K=12000, Binit=4000, sigma=0.05.
#'
#' @format A list of three objects
#' \describe{
#'   \item{spsname}{ the name of the species concerned}
#'   \item{resilience}{ a proxy for the relative productivity, for
#'         use when using catch-MSY }
#'   \item{fish}{ a data.frame containing year, catch, and cpue}
#' }
"abdat"

#' @title dataspm Three data objects suitable for use with MQMF.
#'
#' @description A dataset containing the fish data.frame, the glb list, and 
#'     the props data.frame set up ready for use with MQMF. In particular it 
#'     can be used with the SPM functions, as well as the ASPM functions. 
#'     Initial parameter estimates very close to the optimum values could be
#'     param <- log(c(r=0.25,K=5500,Binit=3000,sigma=0.2)) for the 
#'     Schaefer model and log(c(r=0.15,K=6500,Binit=3000,sigma=0.2)) for 
#'     the Fox model
#'
#' @format A list of three objects
#' \describe{
#'   \item{fish}{ a data.frame containing Year, Catch, CPUE, SE, Records, and
#'       GeoM which is the unstandardized geometric mean CPUE }
#'   \item{glb}{ a list of global variables including maxage, M, parameters for
#'       growth, weight-at-age, maturity-at-age, steepness, R0, selectivity,
#'       resilience, number of ages, and the ages themselves. }
#'   \item{props}{ a data.frame of age, laa, waa, maa, sela, and feca}
#' }
"dataspm"


#' @title fishdat Three data objects suitable for use with MQMF.
#'
#' @description A dataset containing the fish data.frame, the glb list, and
#'     the props data.frame set up ready for use with simpleSA. In 
#'     particular it can be used with fitASPM, fitSPM (though it only 
#'     provides a very poor fit), run_cMSY, and DBSRA.
#'
#' @format A list of three objects
#' \describe{
#'   \item{fish}{ a data.frame containing Year, Catch, CPUE, and SE, the 
#'       standarderror of the CPUE estimates, if present}
#'   \item{glb}{ a list of global variables including maxage, M, parameters 
#'       for growth, weight-at-age, maturity-at-age, steepness, R0, 
#'       selectivity, resilience, number of ages, and the ages themselves.}
#'   \item{props}{ a data.frame of age, laa, waa, maa, sela, and feca}
#' }
"fishdat"

#' @title invert data derived from a trawl caught invertebrate fishery.
#'
#' @description A dataset containing the invert data.frame as a 31 x 7
#'     matrix. The invert data.frame has both standardized cpue as
#'     well as the unstandardized geometric mean cpue, labelled 'geom'.
#'     There is also columns of the catch, the standard error of the
#'     standardized cpue (too small to be useful in stock assessments),
<<<<<<< HEAD
#'     the number of vessels reporting each year, and the number of
=======
#'     the number of vessels reporting each year, and thje number of
>>>>>>> 6bda5dd4
#'     records each year. Very difficult to obtain a plausible solution
#'     when trying to apply a spm model.
#'
#' @format A data.frame of fishery dependent data
#' \describe{
#'   \item{year}{literally the year in which the fishery occurred}
#'   \item{catch}{the catch landed intonnes; there is little or no
#'      discarding}
#'   \item{cpue}{the standardized cpue from the fishery, this omits
#'      major changes in the fishery such as the introduction of
#'      quotas in 1992 and a major structural adjustment at the end of
#'      2006}
#'   \item{se}{the standard error of the standardized cpue. This is
#'      very small as there are usually a large number of observations
#'      but that ignores the between year variation.}
#'   \item{geom}{the nominal geometric mean cpue}
#'   \item{vessels}{the number of vessels reporting catches in each year}
#'   \item{records}{the number of records each year.}
#' }
#' @examples
#'  \dontrun{
#'  data(invert)
#'  invert
#' }
"invert"

#' @title kimura simplified length-at-age data.
#'
#' @description A dataset containing the age and length data from
#'     Kimura, D.K. (1980) Likelihood methods for the von Bertalanffy
#'     growth curve. Fishery Bulletin, 77: 765-776. There are only 11
#'     observations because the lengths are averages, which, these
#'     days would be unusual as computers and software can easily
#'     handle many hundreds of observations. But things were more
#'     difficult in 1980!
#'
#' @format A data.frame of simplified length-at-age data
#' \describe{
#'   \item{age}{the estimated age of fish}
#'   \item{length}{the mean length of fish at each age}
#' }
#' @examples
#'  \dontrun{
#'  data(kimura)
#'  kimura
#' }
"kimura"

#' @title LatA Length at age for 576 fish including both males and females.
#'
#' @description A dataset containing the sex, the length and the estimated age
#'    for 576 redfish (Centroberyx affinis) from eastern Australia sampled in 1997,
#'    all from a single port. This data is a small sub-set of very many more
#'    samples collected across species and years by the many excellent people 
#'    running the Integrated Stock Monitoring Program in the Australian 
#'    South East Fishery over the years of its existence.
#'
#' @format A data frame with 576 rows and 3 variables:
#' \describe{
#'   \item{Sex}{gender coded as 1 = males and 2 = females}
#'   \item{Length}{Fork length of the fish, in cms}
#'   \item{Age}{Estimated age from otolith reading}
#' }
"LatA"

#' @title plaice data derived from Beverton and Holt, 1957 for European Plaice.
#'
#' @description plaice data including fish, glb, props, agedata, and lendata
#'     for North sea plaice dervied from tables and the text of the classical
#'     Beverton and Holt, 1957, book. Includes age data that is useful for
#'     illustratung the catch curves. Much of this data has also been included
#'     in the age-structured model described in Haddon, 2011. The sparse 
#'     fisheries data can be used in an spm analysis but the answers lack
<<<<<<< HEAD
#'     robustness and depend very much on the startng values! 
#'     Try Schaefer log( c(r=2.0,K=6000,Binit=2000,sigma=0.1)) 
=======
#'     robustness! Try Schaefer log( c(r=2.0,K=6000,Binit=2000,sigma=0.1)) 
>>>>>>> 6bda5dd4
#'     and log( c(r=1.75,K=10000,Binit=2000,sigma=0.2)) for the Fox.
#'
#' @format A list of five objects with only the first four containing data, the
#'     lendata only contains formatted data for illustrating that format, it is
#'     not real data. The other objects contain real data.
#' \describe{
#'   \item{fish}{ a data.frame containing year, catch, cpue, SE of the cpue }
#'   \item{glb}{biological parameters relating to growth, selectivity,
#'     weight-at-age, steepness, and resilience and spsname }
#'   \item{props}{ contains six variables ages, laa, waa, maa, sela, and feca,
#'     which are all relative to age.}
#'   \item{agedata}{ a list of 5 objects, yrage - the years in which age data are
#'     available, ages - the observed ages, agemax - the maximum age, nage -
#'     the number of observed ages, and naa - the numbers-at-age by year}
#'   \item{lendata}{ a list of 5 objects akin to the agedata object but for
#'     length data.}
#' }
#' @examples
#'  \dontrun{
#'  data(plaice)
#'  str(plaice)
#'  print(plaice$fish)
#'  print(plaice$agedata)
#' }
"plaice"

#' @title schaef is the yellowfin tuna fishery data from Schaefer 1957
#'
#' @description schaef is the yellowfin tuna fishery data from Schaefer, 
#'     M.B. (1957) A study of the dynamics of the fishery for yellowfin 
#'     tuna in the Eastern Tropical Pacific Ocean. _Bulletin, Inter-American
#'     Tropical Tuna Commission_ __2__: 247-285. It contains the year,
#'     the catch, the effort, and the cpue and was used in one of the first 
#'     descriptions of a stock assessment that used a surplus production 
#'     model. The catch-per-unit-effort, cpue, is a ratio cpue of the total
#'     catch divided by the total effort as thousands of punds per day. 
#'     These days such ratios tend not to be used with individual records 
#'     for each day's effort being used instead. 
#'     This does not obscure the variation between different 
#'     vessels, areas, depths, and seasons. Initial parameter estimates 
#'     close to the optimum values for both the Schaefer model and the
#'     Fox model could be
#'     param <- log(c(r=0.24,K=2100000,Binit=2200000,sigma=0.2))
#'
#' @format A matrix of fisheries data
#' \describe{
#'   \item{year}{the fishing year from 1934 - 1955}
#'   \item{catch}{the total annual catch, tonnes }
#'   \item{effort}{ the total effort as standard fishing days}
#'   \item{cpue}{the catch '000 pounds per standard day, a ratio cpue}
#' }
#' @examples
#'  \dontrun{
#'  data(schaef)
#'  schaef
#' }
"schaef"

#' @title tigers is spawning biomass and subsequent recruitment data
#'
#' @description tigers is a dataset from Penn, J.W. and N. Caputi (1986)
#'     Spawning stock-recuitment relationships and environmental
#'     influences on the tiger prawn (_Penaeus esculentus_) fishery in
#'     Exmouth Gulf, Western Australia. _Australian Journal of Marine
#'     and Freshwater Research_ __37__: 491-505. It is only 14 rows of
#'     data with a column of Spawn and Recruit, as a data.frame
#'
#' @format A data.frame of spawning recruitment data
#' \describe{
#'   \item{Spawn}{the estimated spawning biomass in a year}
#'   \item{Recruit}{estimated recruitment from the biomass in each year}
#' }
#' @examples
#'  \dontrun{
#'  data(tigers)
#'  tigers
#' }
"tigers"


<|MERGE_RESOLUTION|>--- conflicted
+++ resolved
@@ -1,351 +1,343 @@
-#' @importFrom grDevices dev.new dev.cur dev.off png
-#' @importFrom graphics lines mtext par plot points grid title abline
-#' @importFrom graphics arrows axis legend polygon segments layout text
-#' @importFrom stats qnorm rnorm dnorm runif sd quantile optim loess
-#' @importFrom stats dmultinom anova ccf lm median nlm
-#' @importFrom utils tail head
-NULL
-
-
-
-#' @title MQMF R functions for Modelling and Quantitative Methods in Fisheries
-#'
-#' @description The MQMF package provides a set of functions that
-#'     enable translations into R of the main examples in the book
-#'     Modelling and Quantitative Methods in Fisheries 2nd edition.
-#'     Try \code{browseVignettes("MQMF")}
-#'
-#' @references Haddon, M. (2011) Modelling and Quantitative Methods in
-#'     Fisheries 2nd edition, Chapman & Hall/ CRC Press, Boca Raton,
-#'     449 p.
-#'
-#' @section Fisheries functions:
-#' \describe{
-#'   \item{bce}{ the Baranov Catch Equation}
-#'   \item{discretelogistic}{ surplus production model, either Schaefer or
-#'      Fox models. Option to plot the outcomes.}
-#'   \item{logist}{ calculates a logistic curve that can be used for 
-#'      selectivity, maturity, etc. Uses L50 and delta = L95 - L50}
-#'   \item{MaA}{ an alternative logistic curve using a and b L50 = -a/b and
-#'      interquartile = 2.Ln(3).b}
-#'   \item{negNLL}{ negative log-likelihood for normally distributed 
-#'      variables}
-#'   \item{negNLP}{ negative log-likelihood for normally distributed 
-#'      variables with the option of fixing some parameters, which is 
-#'      useful when generating likelihood profiles}
-#'   \item{simpspm}{ calculates only the predicted cpue for an SPM}
-#'   \item{spm}{ calculates and returns the full dynamics of an SPM}
-#'   \item{vB}{ calculates the length-at-age for the von Bertalanffy curve}
-#' }
-#' @section Utility functions:
-#' \describe{
-#'   \item{countones}{ used in apply to count the ones in a vector}
-#'   \item{countzeros}{ used in apply to count the zeros in a vector}
-#'   \item{countgtzero}{ halves the height of a tall narrow data.frame}
-#'   \item{countNAs}{ used in apply to count the NAs in a vector}
-#'   \item{countgtone}{ used in apply to count the numbers > 1 in a vector}
-#'   \item{freqMean}{ calculates the mean and st dev count data}
-#'   \item{getmin}{ find the minimum of a series to help with ylim or xlim}
-#'   \item{getmax}{ find the maximum of a series to help with ylim or xlim}
-#'   \item{getname}{ extracts the name of a variable as character}
-#'   \item{halftable}{ subdivides a table to make it shorter and wider}
-#'   \item{magnitude}{ defines the relative size of parameters for use when
-#'       using nlm or optim without log-transforming the parameters}
-#'   \item{makelabel}{ simplifies combining a name with a vector of numbers
-#'       for use as a label or a legend entry}
-#'   \item{outfit}{ prints a pretty version of the results from optim, nlm,
-#'       or nlminb}
-#'   \item{printV}{ prints a vector of numbers vertically rather than 
-#'      horizontally}
-#'   \item{quants}{ used in apply to estimate quantiles across a vector}
-#'   \item{which.closest}{ finds the value in a vector closest to a given
-#'       value.}
-#' }
-#' @section Plotting and printing functions:
-#' \describe{
-#'   \item{addnorm}{ adds a normal distribution to the output from hist}
-#'   \item{addlnorm}{ adds a log-normal distribution to output from hist}
-#'   \item{inthist}{ plots a histogram of integer values more precisely
-#'      than hist.}
-#'   \item{newplot}{ is a bare-bones setup routine to generate a plot
-#'      in RStudio using a floating window. If you want to alter the
-#'      default par settings then you can use either setplot() to get
-#'      suitable syntax or, more simply, use parsyn() which only give
-#'      a template for the par syntax}
-#'   \item{parset}{ defines the par statement for a single plot}
-#'   \item{parsyn}{ types the standard syntax for the par command to
-#'      the console}
-#'   \item{plot1}{ simplifies the plotting of two variables in a single
-#'      plot}
-#'   \item{plot2}{ sets up a plotting window for two plots}
-#'   \item{plotprep}{ Sets up a window and the par values for a plot.
-#'      it checks to see if a graphics device is open and opens a new
-#'      one if not. This is simply a utility function to save typing
-#'      the standard syntax. Some of the defaults can be changed.
-#'      Typing the name without () will provide a template for
-#'      modification. If 'windows' is called repeatedly this will
-#'      generate a new active graphics device each time leaving the
-#'      older ones inactive but present. For quick exploratory plots
-#'      this behaviour is not wanted, hence the check if an active
-#'      device exists already or not.}
-#'   \item{printV}{ returns a vector cbinded to 1:length(invect),
-#'      which effectively prints the numbers vertically}
-#' }
-#' @section Data sets:
-#' \describe{
-#'   \item{abdat}{a fisheries dataset with a fish data.frame, resilience,
-#'        and a spsname.}
-#'   \item{fishdat}{A fisheries data set containing fisheries dependent
-#'       data, biological parameters and biological properties}
-#'   \item{invert}{ Fisheris dependent data, catches, cpue, etc}
-#'   \item{kimura}{ Simplified length-at-age data}
-#'   \item{LatA}{ A dataset containing the sex, the length and the
-#'       estimated age for 576 redfish, (Centroberyx affinis) from
-#'       eastern Australia sampled in 1997.}
-#'   \item{plaice}{ A dataset containing the fish, glb, props, agedata,
-#'       and lendata for North sea plaice. Data taken from Beverton and
-#'       Holt (1957). The primary use of this data set is to illustrate
-#'       the use of catch curves.}
-#'   \item{tigers}{ A dataset from Penn and Caputi, 1986, containing the
-#'       stock recruitment data for the fiurst example of fitting a
-#'       model to data using Log-Normal Likelihoods}
-#' }
-#' @section Vignettes:
-#' To learn more about MQMF, start with the still to be written vignette:
-#' \code{browseVignettes(package = "MQMF")} or
-#' \code{browseVignettes("MQMF")}
-#'
-#' @docType package
-#' @name MQMF
-NULL
-
-#' @title abdat Three data objects suitable for use with MQMF.
-#'
-#' @description A dataset containing the fish data.frame, the
-#'     resilience, and the spsname set up ready for use with MQMF.
-#'     In particular it can be used when fitting a surplus
-#'     production model. Workable initial parameter values, before log-
-#'     transformation might be: r= 0.42,K=9400,Binit=3400,sigma=0.05 for 
-#'     the Schaefer version, while these also work for the Fox model one
-#'     could use r=0.3, K=12000, Binit=4000, sigma=0.05.
-#'
-#' @format A list of three objects
-#' \describe{
-#'   \item{spsname}{ the name of the species concerned}
-#'   \item{resilience}{ a proxy for the relative productivity, for
-#'         use when using catch-MSY }
-#'   \item{fish}{ a data.frame containing year, catch, and cpue}
-#' }
-"abdat"
-
-#' @title dataspm Three data objects suitable for use with MQMF.
-#'
-#' @description A dataset containing the fish data.frame, the glb list, and 
-#'     the props data.frame set up ready for use with MQMF. In particular it 
-#'     can be used with the SPM functions, as well as the ASPM functions. 
-#'     Initial parameter estimates very close to the optimum values could be
-#'     param <- log(c(r=0.25,K=5500,Binit=3000,sigma=0.2)) for the 
-#'     Schaefer model and log(c(r=0.15,K=6500,Binit=3000,sigma=0.2)) for 
-#'     the Fox model
-#'
-#' @format A list of three objects
-#' \describe{
-#'   \item{fish}{ a data.frame containing Year, Catch, CPUE, SE, Records, and
-#'       GeoM which is the unstandardized geometric mean CPUE }
-#'   \item{glb}{ a list of global variables including maxage, M, parameters for
-#'       growth, weight-at-age, maturity-at-age, steepness, R0, selectivity,
-#'       resilience, number of ages, and the ages themselves. }
-#'   \item{props}{ a data.frame of age, laa, waa, maa, sela, and feca}
-#' }
-"dataspm"
-
-
-#' @title fishdat Three data objects suitable for use with MQMF.
-#'
-#' @description A dataset containing the fish data.frame, the glb list, and
-#'     the props data.frame set up ready for use with simpleSA. In 
-#'     particular it can be used with fitASPM, fitSPM (though it only 
-#'     provides a very poor fit), run_cMSY, and DBSRA.
-#'
-#' @format A list of three objects
-#' \describe{
-#'   \item{fish}{ a data.frame containing Year, Catch, CPUE, and SE, the 
-#'       standarderror of the CPUE estimates, if present}
-#'   \item{glb}{ a list of global variables including maxage, M, parameters 
-#'       for growth, weight-at-age, maturity-at-age, steepness, R0, 
-#'       selectivity, resilience, number of ages, and the ages themselves.}
-#'   \item{props}{ a data.frame of age, laa, waa, maa, sela, and feca}
-#' }
-"fishdat"
-
-#' @title invert data derived from a trawl caught invertebrate fishery.
-#'
-#' @description A dataset containing the invert data.frame as a 31 x 7
-#'     matrix. The invert data.frame has both standardized cpue as
-#'     well as the unstandardized geometric mean cpue, labelled 'geom'.
-#'     There is also columns of the catch, the standard error of the
-#'     standardized cpue (too small to be useful in stock assessments),
-<<<<<<< HEAD
-#'     the number of vessels reporting each year, and the number of
-=======
-#'     the number of vessels reporting each year, and thje number of
->>>>>>> 6bda5dd4
-#'     records each year. Very difficult to obtain a plausible solution
-#'     when trying to apply a spm model.
-#'
-#' @format A data.frame of fishery dependent data
-#' \describe{
-#'   \item{year}{literally the year in which the fishery occurred}
-#'   \item{catch}{the catch landed intonnes; there is little or no
-#'      discarding}
-#'   \item{cpue}{the standardized cpue from the fishery, this omits
-#'      major changes in the fishery such as the introduction of
-#'      quotas in 1992 and a major structural adjustment at the end of
-#'      2006}
-#'   \item{se}{the standard error of the standardized cpue. This is
-#'      very small as there are usually a large number of observations
-#'      but that ignores the between year variation.}
-#'   \item{geom}{the nominal geometric mean cpue}
-#'   \item{vessels}{the number of vessels reporting catches in each year}
-#'   \item{records}{the number of records each year.}
-#' }
-#' @examples
-#'  \dontrun{
-#'  data(invert)
-#'  invert
-#' }
-"invert"
-
-#' @title kimura simplified length-at-age data.
-#'
-#' @description A dataset containing the age and length data from
-#'     Kimura, D.K. (1980) Likelihood methods for the von Bertalanffy
-#'     growth curve. Fishery Bulletin, 77: 765-776. There are only 11
-#'     observations because the lengths are averages, which, these
-#'     days would be unusual as computers and software can easily
-#'     handle many hundreds of observations. But things were more
-#'     difficult in 1980!
-#'
-#' @format A data.frame of simplified length-at-age data
-#' \describe{
-#'   \item{age}{the estimated age of fish}
-#'   \item{length}{the mean length of fish at each age}
-#' }
-#' @examples
-#'  \dontrun{
-#'  data(kimura)
-#'  kimura
-#' }
-"kimura"
-
-#' @title LatA Length at age for 576 fish including both males and females.
-#'
-#' @description A dataset containing the sex, the length and the estimated age
-#'    for 576 redfish (Centroberyx affinis) from eastern Australia sampled in 1997,
-#'    all from a single port. This data is a small sub-set of very many more
-#'    samples collected across species and years by the many excellent people 
-#'    running the Integrated Stock Monitoring Program in the Australian 
-#'    South East Fishery over the years of its existence.
-#'
-#' @format A data frame with 576 rows and 3 variables:
-#' \describe{
-#'   \item{Sex}{gender coded as 1 = males and 2 = females}
-#'   \item{Length}{Fork length of the fish, in cms}
-#'   \item{Age}{Estimated age from otolith reading}
-#' }
-"LatA"
-
-#' @title plaice data derived from Beverton and Holt, 1957 for European Plaice.
-#'
-#' @description plaice data including fish, glb, props, agedata, and lendata
-#'     for North sea plaice dervied from tables and the text of the classical
-#'     Beverton and Holt, 1957, book. Includes age data that is useful for
-#'     illustratung the catch curves. Much of this data has also been included
-#'     in the age-structured model described in Haddon, 2011. The sparse 
-#'     fisheries data can be used in an spm analysis but the answers lack
-<<<<<<< HEAD
-#'     robustness and depend very much on the startng values! 
-#'     Try Schaefer log( c(r=2.0,K=6000,Binit=2000,sigma=0.1)) 
-=======
-#'     robustness! Try Schaefer log( c(r=2.0,K=6000,Binit=2000,sigma=0.1)) 
->>>>>>> 6bda5dd4
-#'     and log( c(r=1.75,K=10000,Binit=2000,sigma=0.2)) for the Fox.
-#'
-#' @format A list of five objects with only the first four containing data, the
-#'     lendata only contains formatted data for illustrating that format, it is
-#'     not real data. The other objects contain real data.
-#' \describe{
-#'   \item{fish}{ a data.frame containing year, catch, cpue, SE of the cpue }
-#'   \item{glb}{biological parameters relating to growth, selectivity,
-#'     weight-at-age, steepness, and resilience and spsname }
-#'   \item{props}{ contains six variables ages, laa, waa, maa, sela, and feca,
-#'     which are all relative to age.}
-#'   \item{agedata}{ a list of 5 objects, yrage - the years in which age data are
-#'     available, ages - the observed ages, agemax - the maximum age, nage -
-#'     the number of observed ages, and naa - the numbers-at-age by year}
-#'   \item{lendata}{ a list of 5 objects akin to the agedata object but for
-#'     length data.}
-#' }
-#' @examples
-#'  \dontrun{
-#'  data(plaice)
-#'  str(plaice)
-#'  print(plaice$fish)
-#'  print(plaice$agedata)
-#' }
-"plaice"
-
-#' @title schaef is the yellowfin tuna fishery data from Schaefer 1957
-#'
-#' @description schaef is the yellowfin tuna fishery data from Schaefer, 
-#'     M.B. (1957) A study of the dynamics of the fishery for yellowfin 
-#'     tuna in the Eastern Tropical Pacific Ocean. _Bulletin, Inter-American
-#'     Tropical Tuna Commission_ __2__: 247-285. It contains the year,
-#'     the catch, the effort, and the cpue and was used in one of the first 
-#'     descriptions of a stock assessment that used a surplus production 
-#'     model. The catch-per-unit-effort, cpue, is a ratio cpue of the total
-#'     catch divided by the total effort as thousands of punds per day. 
-#'     These days such ratios tend not to be used with individual records 
-#'     for each day's effort being used instead. 
-#'     This does not obscure the variation between different 
-#'     vessels, areas, depths, and seasons. Initial parameter estimates 
-#'     close to the optimum values for both the Schaefer model and the
-#'     Fox model could be
-#'     param <- log(c(r=0.24,K=2100000,Binit=2200000,sigma=0.2))
-#'
-#' @format A matrix of fisheries data
-#' \describe{
-#'   \item{year}{the fishing year from 1934 - 1955}
-#'   \item{catch}{the total annual catch, tonnes }
-#'   \item{effort}{ the total effort as standard fishing days}
-#'   \item{cpue}{the catch '000 pounds per standard day, a ratio cpue}
-#' }
-#' @examples
-#'  \dontrun{
-#'  data(schaef)
-#'  schaef
-#' }
-"schaef"
-
-#' @title tigers is spawning biomass and subsequent recruitment data
-#'
-#' @description tigers is a dataset from Penn, J.W. and N. Caputi (1986)
-#'     Spawning stock-recuitment relationships and environmental
-#'     influences on the tiger prawn (_Penaeus esculentus_) fishery in
-#'     Exmouth Gulf, Western Australia. _Australian Journal of Marine
-#'     and Freshwater Research_ __37__: 491-505. It is only 14 rows of
-#'     data with a column of Spawn and Recruit, as a data.frame
-#'
-#' @format A data.frame of spawning recruitment data
-#' \describe{
-#'   \item{Spawn}{the estimated spawning biomass in a year}
-#'   \item{Recruit}{estimated recruitment from the biomass in each year}
-#' }
-#' @examples
-#'  \dontrun{
-#'  data(tigers)
-#'  tigers
-#' }
-"tigers"
-
-
+#' @importFrom grDevices dev.new dev.cur dev.off png
+#' @importFrom graphics lines mtext par plot points grid title abline
+#' @importFrom graphics arrows axis legend polygon segments layout text
+#' @importFrom stats qnorm rnorm dnorm runif sd quantile optim loess
+#' @importFrom stats dmultinom anova ccf lm median nlm
+#' @importFrom utils tail head
+NULL
+
+
+
+#' @title MQMF R functions for Modelling and Quantitative Methods in Fisheries
+#'
+#' @description The MQMF package provides a set of functions that
+#'     enable translations into R of the main examples in the book
+#'     Modelling and Quantitative Methods in Fisheries 2nd edition.
+#'     Try \code{browseVignettes("MQMF")}
+#'
+#' @references Haddon, M. (2011) Modelling and Quantitative Methods in
+#'     Fisheries 2nd edition, Chapman & Hall/ CRC Press, Boca Raton,
+#'     449 p.
+#'
+#' @section Fisheries functions:
+#' \describe{
+#'   \item{bce}{ the Baranov Catch Equation}
+#'   \item{discretelogistic}{ surplus production model, either Schaefer or
+#'      Fox models. Option to plot the outcomes.}
+#'   \item{logist}{ calculates a logistic curve that can be used for 
+#'      selectivity, maturity, etc. Uses L50 and delta = L95 - L50}
+#'   \item{MaA}{ an alternative logistic curve using a and b L50 = -a/b and
+#'      interquartile = 2.Ln(3).b}
+#'   \item{negNLL}{ negative log-likelihood for normally distributed 
+#'      variables}
+#'   \item{negNLP}{ negative log-likelihood for normally distributed 
+#'      variables with the option of fixing some parameters, which is 
+#'      useful when generating likelihood profiles}
+#'   \item{simpspm}{ calculates only the predicted cpue for an SPM}
+#'   \item{spm}{ calculates and returns the full dynamics of an SPM}
+#'   \item{vB}{ calculates the length-at-age for the von Bertalanffy curve}
+#' }
+#' @section Utility functions:
+#' \describe{
+#'   \item{countones}{ used in apply to count the ones in a vector}
+#'   \item{countzeros}{ used in apply to count the zeros in a vector}
+#'   \item{countgtzero}{ halves the height of a tall narrow data.frame}
+#'   \item{countNAs}{ used in apply to count the NAs in a vector}
+#'   \item{countgtone}{ used in apply to count the numbers > 1 in a vector}
+#'   \item{freqMean}{ calculates the mean and st dev count data}
+#'   \item{getmin}{ find the minimum of a series to help with ylim or xlim}
+#'   \item{getmax}{ find the maximum of a series to help with ylim or xlim}
+#'   \item{getname}{ extracts the name of a variable as character}
+#'   \item{halftable}{ subdivides a table to make it shorter and wider}
+#'   \item{magnitude}{ defines the relative size of parameters for use when
+#'       using nlm or optim without log-transforming the parameters}
+#'   \item{makelabel}{ simplifies combining a name with a vector of numbers
+#'       for use as a label or a legend entry}
+#'   \item{outfit}{ prints a pretty version of the results from optim, nlm,
+#'       or nlminb}
+#'   \item{printV}{ prints a vector of numbers vertically rather than 
+#'      horizontally}
+#'   \item{quants}{ used in apply to estimate quantiles across a vector}
+#'   \item{which.closest}{ finds the value in a vector closest to a given
+#'       value.}
+#' }
+#' @section Plotting and printing functions:
+#' \describe{
+#'   \item{addnorm}{ adds a normal distribution to the output from hist}
+#'   \item{addlnorm}{ adds a log-normal distribution to output from hist}
+#'   \item{inthist}{ plots a histogram of integer values more precisely
+#'      than hist.}
+#'   \item{newplot}{ is a bare-bones setup routine to generate a plot
+#'      in RStudio using a floating window. If you want to alter the
+#'      default par settings then you can use either setplot() to get
+#'      suitable syntax or, more simply, use parsyn() which only give
+#'      a template for the par syntax}
+#'   \item{parset}{ defines the par statement for a single plot}
+#'   \item{parsyn}{ types the standard syntax for the par command to
+#'      the console}
+#'   \item{plot1}{ simplifies the plotting of two variables in a single
+#'      plot}
+#'   \item{plot2}{ sets up a plotting window for two plots}
+#'   \item{plotprep}{ Sets up a window and the par values for a plot.
+#'      it checks to see if a graphics device is open and opens a new
+#'      one if not. This is simply a utility function to save typing
+#'      the standard syntax. Some of the defaults can be changed.
+#'      Typing the name without () will provide a template for
+#'      modification. If 'windows' is called repeatedly this will
+#'      generate a new active graphics device each time leaving the
+#'      older ones inactive but present. For quick exploratory plots
+#'      this behaviour is not wanted, hence the check if an active
+#'      device exists already or not.}
+#'   \item{printV}{ returns a vector cbinded to 1:length(invect),
+#'      which effectively prints the numbers vertically}
+#' }
+#' @section Data sets:
+#' \describe{
+#'   \item{abdat}{a fisheries dataset with a fish data.frame, resilience,
+#'        and a spsname.}
+#'   \item{fishdat}{A fisheries data set containing fisheries dependent
+#'       data, biological parameters and biological properties}
+#'   \item{invert}{ Fisheris dependent data, catches, cpue, etc}
+#'   \item{kimura}{ Simplified length-at-age data}
+#'   \item{LatA}{ A dataset containing the sex, the length and the
+#'       estimated age for 576 redfish, (Centroberyx affinis) from
+#'       eastern Australia sampled in 1997.}
+#'   \item{plaice}{ A dataset containing the fish, glb, props, agedata,
+#'       and lendata for North sea plaice. Data taken from Beverton and
+#'       Holt (1957). The primary use of this data set is to illustrate
+#'       the use of catch curves.}
+#'   \item{tigers}{ A dataset from Penn and Caputi, 1986, containing the
+#'       stock recruitment data for the fiurst example of fitting a
+#'       model to data using Log-Normal Likelihoods}
+#' }
+#' @section Vignettes:
+#' To learn more about MQMF, start with the still to be written vignette:
+#' \code{browseVignettes(package = "MQMF")} or
+#' \code{browseVignettes("MQMF")}
+#'
+#' @docType package
+#' @name MQMF
+NULL
+
+#' @title abdat Three data objects suitable for use with MQMF.
+#'
+#' @description A dataset containing the fish data.frame, the
+#'     resilience, and the spsname set up ready for use with MQMF.
+#'     In particular it can be used when fitting a surplus
+#'     production model. Workable initial parameter values, before log-
+#'     transformation might be: r= 0.42,K=9400,Binit=3400,sigma=0.05 for 
+#'     the Schaefer version, while these also work for the Fox model one
+#'     could use r=0.3, K=12000, Binit=4000, sigma=0.05.
+#'
+#' @format A list of three objects
+#' \describe{
+#'   \item{spsname}{ the name of the species concerned}
+#'   \item{resilience}{ a proxy for the relative productivity, for
+#'         use when using catch-MSY }
+#'   \item{fish}{ a data.frame containing year, catch, and cpue}
+#' }
+"abdat"
+
+#' @title dataspm Three data objects suitable for use with MQMF.
+#'
+#' @description A dataset containing the fish data.frame, the glb list, and 
+#'     the props data.frame set up ready for use with MQMF. In particular it 
+#'     can be used with the SPM functions, as well as the ASPM functions. 
+#'     Initial parameter estimates very close to the optimum values could be
+#'     param <- log(c(r=0.25,K=5500,Binit=3000,sigma=0.2)) for the 
+#'     Schaefer model and log(c(r=0.15,K=6500,Binit=3000,sigma=0.2)) for 
+#'     the Fox model
+#'
+#' @format A list of three objects
+#' \describe{
+#'   \item{fish}{ a data.frame containing Year, Catch, CPUE, SE, Records, and
+#'       GeoM which is the unstandardized geometric mean CPUE }
+#'   \item{glb}{ a list of global variables including maxage, M, parameters for
+#'       growth, weight-at-age, maturity-at-age, steepness, R0, selectivity,
+#'       resilience, number of ages, and the ages themselves. }
+#'   \item{props}{ a data.frame of age, laa, waa, maa, sela, and feca}
+#' }
+"dataspm"
+
+
+#' @title fishdat Three data objects suitable for use with MQMF.
+#'
+#' @description A dataset containing the fish data.frame, the glb list, and
+#'     the props data.frame set up ready for use with simpleSA. In 
+#'     particular it can be used with fitASPM, fitSPM (though it only 
+#'     provides a very poor fit), run_cMSY, and DBSRA.
+#'
+#' @format A list of three objects
+#' \describe{
+#'   \item{fish}{ a data.frame containing Year, Catch, CPUE, and SE, the 
+#'       standarderror of the CPUE estimates, if present}
+#'   \item{glb}{ a list of global variables including maxage, M, parameters 
+#'       for growth, weight-at-age, maturity-at-age, steepness, R0, 
+#'       selectivity, resilience, number of ages, and the ages themselves.}
+#'   \item{props}{ a data.frame of age, laa, waa, maa, sela, and feca}
+#' }
+"fishdat"
+
+#' @title invert data derived from a trawl caught invertebrate fishery.
+#'
+#' @description A dataset containing the invert data.frame as a 31 x 7
+#'     matrix. The invert data.frame has both standardized cpue as
+#'     well as the unstandardized geometric mean cpue, labelled 'geom'.
+#'     There is also columns of the catch, the standard error of the
+#'     standardized cpue (too small to be useful in stock assessments),
+#'     the number of vessels reporting each year, and the number of
+#'     records each year. Very difficult to obtain a plausible solution
+#'     when trying to apply a spm model.
+#'
+#' @format A data.frame of fishery dependent data
+#' \describe{
+#'   \item{year}{literally the year in which the fishery occurred}
+#'   \item{catch}{the catch landed intonnes; there is little or no
+#'      discarding}
+#'   \item{cpue}{the standardized cpue from the fishery, this omits
+#'      major changes in the fishery such as the introduction of
+#'      quotas in 1992 and a major structural adjustment at the end of
+#'      2006}
+#'   \item{se}{the standard error of the standardized cpue. This is
+#'      very small as there are usually a large number of observations
+#'      but that ignores the between year variation.}
+#'   \item{geom}{the nominal geometric mean cpue}
+#'   \item{vessels}{the number of vessels reporting catches in each year}
+#'   \item{records}{the number of records each year.}
+#' }
+#' @examples
+#'  \dontrun{
+#'  data(invert)
+#'  invert
+#' }
+"invert"
+
+#' @title kimura simplified length-at-age data.
+#'
+#' @description A dataset containing the age and length data from
+#'     Kimura, D.K. (1980) Likelihood methods for the von Bertalanffy
+#'     growth curve. Fishery Bulletin, 77: 765-776. There are only 11
+#'     observations because the lengths are averages, which, these
+#'     days would be unusual as computers and software can easily
+#'     handle many hundreds of observations. But things were more
+#'     difficult in 1980!
+#'
+#' @format A data.frame of simplified length-at-age data
+#' \describe{
+#'   \item{age}{the estimated age of fish}
+#'   \item{length}{the mean length of fish at each age}
+#' }
+#' @examples
+#'  \dontrun{
+#'  data(kimura)
+#'  kimura
+#' }
+"kimura"
+
+#' @title LatA Length at age for 576 fish including both males and females.
+#'
+#' @description A dataset containing the sex, the length and the estimated age
+#'    for 576 redfish (Centroberyx affinis) from eastern Australia sampled in 1997,
+#'    all from a single port. This data is a small sub-set of very many more
+#'    samples collected across species and years by the many excellent people 
+#'    running the Integrated Stock Monitoring Program in the Australian 
+#'    South East Fishery over the years of its existence.
+#'
+#' @format A data frame with 576 rows and 3 variables:
+#' \describe{
+#'   \item{Sex}{gender coded as 1 = males and 2 = females}
+#'   \item{Length}{Fork length of the fish, in cms}
+#'   \item{Age}{Estimated age from otolith reading}
+#' }
+"LatA"
+
+#' @title plaice data derived from Beverton and Holt, 1957 for European Plaice.
+#'
+#' @description plaice data including fish, glb, props, agedata, and lendata
+#'     for North sea plaice dervied from tables and the text of the classical
+#'     Beverton and Holt, 1957, book. Includes age data that is useful for
+#'     illustratung the catch curves. Much of this data has also been included
+#'     in the age-structured model described in Haddon, 2011. The sparse 
+#'     fisheries data can be used in an spm analysis but the answers lack
+#'     robustness and depend very much on the startng values! 
+#'     Try Schaefer log( c(r=2.0,K=6000,Binit=2000,sigma=0.1)) 
+#'     and log( c(r=1.75,K=10000,Binit=2000,sigma=0.2)) for the Fox.
+#'
+#' @format A list of five objects with only the first four containing data, the
+#'     lendata only contains formatted data for illustrating that format, it is
+#'     not real data. The other objects contain real data. 
+#' \describe{
+#'   \item{fish}{ a data.frame containing year, catch, cpue, SE of the cpue }
+#'   \item{glb}{biological parameters relating to growth, selectivity,
+#'     weight-at-age, steepness, and resilience and spsname }
+#'   \item{props}{ contains six variables ages, laa, waa, maa, sela, and feca,
+#'     which are all relative to age.}
+#'   \item{agedata}{ a list of 5 objects, yrage - the years in which age data are
+#'     available, ages - the observed ages, agemax - the maximum age, nage -
+#'     the number of observed ages, and naa - the numbers-at-age by year}
+#'   \item{lendata}{ a list of 5 objects akin to the agedata object but for
+#'     length data.}
+#' }
+#' @examples
+#'  \dontrun{
+#'  data(plaice)
+#'  str(plaice)
+#'  print(plaice$fish)
+#'  print(plaice$agedata)
+#' }
+"plaice"
+
+#' @title schaef is the yellowfin tuna fishery data from Schaefer 1957
+#'
+#' @description schaef is the yellowfin tuna fishery data from Schaefer, 
+#'     M.B. (1957) A study of the dynamics of the fishery for yellowfin 
+#'     tuna in the Eastern Tropical Pacific Ocean. _Bulletin, Inter-American
+#'     Tropical Tuna Commission_ __2__: 247-285. It contains the year,
+#'     the catch, the effort, and the cpue and was used in one of the first 
+#'     descriptions of a stock assessment that used a surplus production 
+#'     model. The catch-per-unit-effort, cpue, is a ratio cpue of the total
+#'     catch divided by the total effort as thousands of punds per day. 
+#'     These days such ratios tend not to be used with individual records 
+#'     for each day's effort being used instead. 
+#'     This does not obscure the variation between different 
+#'     vessels, areas, depths, and seasons. Initial parameter estimates 
+#'     close to the optimum values for both the Schaefer model and the
+#'     Fox model could be
+#'     param <- log(c(r=0.24,K=2100000,Binit=2200000,sigma=0.2))
+#'
+#' @format A matrix of fisheries data
+#' \describe{
+#'   \item{year}{the fishing year from 1934 - 1955}
+#'   \item{catch}{the total annual catch, tonnes }
+#'   \item{effort}{ the total effort as standard fishing days}
+#'   \item{cpue}{the catch '000 pounds per standard day, a ratio cpue}
+#' }
+#' @examples
+#'  \dontrun{
+#'  data(schaef)
+#'  schaef
+#' }
+"schaef"
+
+#' @title tigers is spawning biomass and subsequent recruitment data
+#'
+#' @description tigers is a dataset from Penn, J.W. and N. Caputi (1986)
+#'     Spawning stock-recuitment relationships and environmental
+#'     influences on the tiger prawn (_Penaeus esculentus_) fishery in
+#'     Exmouth Gulf, Western Australia. _Australian Journal of Marine
+#'     and Freshwater Research_ __37__: 491-505. It is only 14 rows of
+#'     data with a column of Spawn and Recruit, as a data.frame
+#'
+#' @format A data.frame of spawning recruitment data
+#' \describe{
+#'   \item{Spawn}{the estimated spawning biomass in a year}
+#'   \item{Recruit}{estimated recruitment from the biomass in each year}
+#' }
+#' @examples
+#'  \dontrun{
+#'  data(tigers)
+#'  tigers
+#' }
+"tigers"
+
+